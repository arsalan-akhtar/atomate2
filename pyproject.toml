[build-system]
requires = ["setuptools >= 42", "versioningit ~= 1.0", "wheel"]
build-backend = "setuptools.build_meta"

[project]
name = "atomate2"
description = "atomate2 is a library of materials science workflows"
readme = "README.md"
keywords = ["high-throughput", "automated", "workflow", "dft", "vasp"]
license = { text = "modified BSD" }
authors = [{ name = "Alex Ganose", email = "alexganose@gmail.com" }]
dynamic = ["version"]
classifiers = [
    "Programming Language :: Python :: 3",
    "Programming Language :: Python :: 3.8",
    "Programming Language :: Python :: 3.9",
    "Programming Language :: Python :: 3.10",
    "Development Status :: 5 - Production/Stable",
    "Intended Audience :: Science/Research",
    "Intended Audience :: System Administrators",
    "Intended Audience :: Information Technology",
    "Operating System :: OS Independent",
    "Topic :: Other/Nonlisted Topic",
    "Topic :: Scientific/Engineering",
]
requires-python = ">=3.8"
dependencies = [
    "pymatgen>=2023.1.9",
    "custodian>=2023.3.10",
    "pydantic",
    "monty",
    "jobflow>=0.1.9",
    "PyYAML",
    "numpy",
    "click",
]

[project.optional-dependencies]
amset = ["amset>=0.4.15", "pydash"]
cclib = ["cclib"]
mp = ["mp-api>=0.27.5"]
phonons = ["phonopy>=1.10.8", "seekpath"]
lobster = ["lobsterpy"]
defects = ["pymatgen-analysis-defects>=2022.11.30", "dscribe>=1.2.0"]
docs = [
    "numpydoc==1.5.0",
    "ipython==8.11.0",
    "FireWorks==2.0.3",
    "autodoc_pydantic==1.8.0",
    "jupyter-book==0.14.0",
    "jsonschema[format]",
]
dev = ["pre-commit>=2.12.1"]
tests = ["pytest==7.2.2", "pytest-cov==4.0.0", "FireWorks==2.0.3"]
strict = [
<<<<<<< HEAD
    "pydantic==1.10.5",
    "pymatgen==2023.1.9",
=======
    "pydantic==1.10.6",
    "pymatgen==2023.3.10",
>>>>>>> b6204712
    "custodian==2023.3.10",
    "monty==2022.9.9",
    "jobflow==0.1.10",
    "click==8.1.3",
    "PyYAML==6.0",
    "cclib==1.7.2",
    "phonopy==2.17.2",
    "seekpath==2.0.1",
    "numpy",
    "mp-api==0.30.10",
    "dscribe==1.2.2",
    "pymatgen-analysis-defects==2023.3.3",
     "lobsterpy==0.2.8"
]

[project.scripts]
atm = "atomate2.cli:cli"

[project.urls]
homepage = "https://materialsproject.github.io/atomate2/"
repository = "https://github.com/materialsproject/atomate2"
documentation = "https://materialsproject.github.io/atomate2/"
changelog = "https://github.com/materialsproject/atomate2/blob/main/CHANGELOG.md"

[tool.setuptools.package-data]
atomate2 = ["py.typed"]
"atomate2.vasp.sets" = ["*.yaml"]
"atomate2.cp2k.sets" = ["*.yaml"]
"atomate2.vasp.schemas.calc_types" = ["*.yaml"]
"atomate2.cp2k.schemas.calc_types" = ["*.yaml"]

[tool.versioningit.vcs]
method = "git"
default-tag = "0.0.1"

[tool.flake8]
max-line-length = 88
max-doc-length = 88
select = "C, E, F, W, B"
extend-ignore = "E203, W503, E501, F401, RST21"
min-python-version = "3.8.0"
docstring-convention = "numpy"
rst-roles = "class, func, ref, obj"

[tool.mypy]
ignore_missing_imports = true
no_strict_optional = true

[tool.pytest.ini_options]
filterwarnings = [
    "ignore:.*POTCAR.*:UserWarning",
    "ignore:.*magmom.*:UserWarning",
    "ignore:.*is not gzipped.*:UserWarning",
    "ignore:.*input structure.*:UserWarning",
    "ignore::DeprecationWarning",
]

[tool.coverage.run]
include = ["src/*"]
parallel = true
branch = true

[tool.coverage.paths]
source = ["src/"]

[tool.coverage.report]
skip_covered = true
show_missing = true
exclude_lines = [
    '^\s*assert False(,|$)',
    'if typing.TYPE_CHECKING:',
    '^\s*@overload( |$)',
]

[tool.ruff]
target-version = "py38"
select = [
    "B",   # flake8-bugbear
    "C4",  # flake8-comprehensions
    "D",   # pydocstyle
    "E",   # pycodestyle
    "F",   # pyflakes
    "I",   # isort
    "PLE", # pylint error
    "PLW", # pylint warning
    "Q",   # flake8-quotes
    "RUF", # Ruff-specific rules
    "SIM", # flake8-simplify
    "TID", # tidy imports
    "UP",  # pyupgrade
    "W",   # pycodestyle
    "YTT", # flake8-2020
]
ignore = [
    "B019",    # functools.lru_cache on methods can lead to memory leaks
    "B023",    # Function definition does not bind loop variable
    "B904",    # Within an except clause, raise exceptions with ...
    "D100",    # Missing docstring in public module
    "D104",    # Missing docstring in public package
    "D105",    # Missing docstring in magic method
    "D107",    # Missing docstring in __init__
    "D200",    # One-line docstring should fit on one line with quotes
    "D205",    # 1 blank line required between summary line and description
    "D212",    # Multi-line docstring summary should start at the first line
    "D415",    # First line should end with a period, question mark, or exclamation point
    "E741",    # tmp: we should fix all ambiguous variable names
    "PLR2004", # Magic number
    "PLW0120", # awaiting bug fix https://github.com/charliermarsh/ruff/issues/3019
    "C408",    # Unnecessary dict call - rewrite as a literal
    "D416",    # Section name should end with a colon
    "SIM105",  # Use contextlib.suppress(socket.gaierror, socket.herror) instead of try-except-pass
]
pydocstyle.convention = "numpy"
isort.known-first-party = ["atomate2"]

[tool.ruff.per-file-ignores]
"__init__.py" = ["F401"]
"**/tests/*" = ["D"]<|MERGE_RESOLUTION|>--- conflicted
+++ resolved
@@ -53,13 +53,8 @@
 dev = ["pre-commit>=2.12.1"]
 tests = ["pytest==7.2.2", "pytest-cov==4.0.0", "FireWorks==2.0.3"]
 strict = [
-<<<<<<< HEAD
-    "pydantic==1.10.5",
-    "pymatgen==2023.1.9",
-=======
     "pydantic==1.10.6",
     "pymatgen==2023.3.10",
->>>>>>> b6204712
     "custodian==2023.3.10",
     "monty==2022.9.9",
     "jobflow==0.1.10",
